# `bytemuck` changelog

<<<<<<< HEAD
## 1.7

* In response to [Unsafe Code Guidelines Issue
  #286](https://github.com/rust-lang/unsafe-code-guidelines/issues/286), this
  version of Bytemuck has a ***Soundness-Required Breaking Change***. This is
  "allowed" under Rust's backwards-compatibility guidelines, but it's still
  annoying of course so we're trying to keep the damage minimal.
  * **The Reason:** It turns out that pointer values should not have been `Pod`. More
    specifically, `ptr as usize` is *not* the same operation as calling
    `transmute::<_, usize>(ptr)`.
  * LLVM has yet to fully sort out their story, but until they do, transmuting
    pointers can cause miscompilations. They may fix things up in the future,
    but we're not gonna just wait and have broken code in the mean time.
  * **The Fix:** The breaking change is that the `Pod` impls for `*const T`,
    `*mut T`, and `Option<NonNull<T>` are now gated behind the
    `unsound_ptr_pod_impl` feature, which is off by default.
  * You are *strongly discouraged* from using this feature, but if a dependency
    of yours doesn't work when you upgrade to 1.7 because it relied on pointer
    casting, then you might wish to temporarily enable the feature just to get
    that dependency to build. Enabled features are global across all users of a
    given semver compatible version, so if you enable the feature in your own
    crate, your dependency will also end up getting the feature too, and then
    it'll be able to compile.
  * Please move away from using this feature as soon as you can. Consider it to
    *already* be deprecated.
  * [PR 65](https://github.com/Lokathor/bytemuck/pull/65)
=======
## 1.6.3

* Small goof with an errant `;`, so [PR 69](https://github.com/Lokathor/bytemuck/pull/69)
  *actually* got things working on SPIR-V.

## 1.6.2

cargo upload goof! ignore this one.
>>>>>>> 84397ec6

## 1.6.1

* [DJMcNab](https://github.com/DJMcNab) did a fix so that the crate can build for SPIR-V
  [PR 67](https://github.com/Lokathor/bytemuck/pull/67)

## 1.6

* The `TransparentWrapper` trait now has more methods. More ways to wrap, and
  now you can "peel" too! Note that we don't call it "unwrap" because that name
  is too strongly associated with the Option/Result methods.
  Thanks to [LU15W1R7H](https://github.com/LU15W1R7H) for doing
  [PR 58](https://github.com/Lokathor/bytemuck/pull/58)
* Min Const Generics! Now there's Pod and Zeroable for arrays of any size when
  you turn on the `min_const_generics` crate feature.
  [zakarumych](https://github.com/zakarumych) got the work started in
  [PR 59](https://github.com/Lokathor/bytemuck/pull/59),
  and [chorman0773](https://github.com/chorman0773) finished off the task in
  [PR 63](https://github.com/Lokathor/bytemuck/pull/63)

## 1.5.1

* Fix `bytes_of` failing on zero sized types.
  [PR 53](https://github.com/Lokathor/bytemuck/pull/53)

## 1.5

* Added `pod_collect_to_vec`, which will gather a slice into a vec,
allowing you to change the pod type while also safely ignoring alignment.
[PR 50](https://github.com/Lokathor/bytemuck/pull/50)

## 1.4.2

* [Kimundi](https://github.com/Kimundi) fixed an issue that could make `try_zeroed_box`
stack overflow for large values at low optimization levels.
[PR 43](https://github.com/Lokathor/bytemuck/pull/43)

## 1.4.1

* [thomcc](https://github.com/thomcc) fixed up the CI and patched over a soundness hole in `offset_of!`.
[PR 38](https://github.com/Lokathor/bytemuck/pull/38)

## 1.4

* [icewind1991](https://github.com/icewind1991) has contributed the proc-macros
  for deriving impls of `Pod`, `TransparentWrapper`, `Zeroable`!! Everyone has
  been waiting for this one folks! It's a big deal. Just enable the `derive`
  cargo feature and then you'll be able to derive the traits on your types. It
  generates all the appropriate tests for you.
* The `zeroable_maybe_uninit` feature now adds a `Zeroable` impl to the
  `MaybeUninit` type. This is only behind a feature flag because `MaybeUninit`
  didn't exist back in `1.34.0` (the minimum rust version of `bytemuck`).

## 1.3.1

* The entire crate is now available under the `Apache-2.0 OR MIT` license as
  well as the previous `Zlib` license
  [#24](https://github.com/Lokathor/bytemuck/pull/24).
* [HeroicKatora](https://github.com/HeroicKatora) added the
  `try_zeroed_slice_box` function
  [#10](https://github.com/Lokathor/bytemuck/pull/17). `zeroed_slice_box` is
  also available.
* The `offset_of!` macro now supports a 2-arg version. For types that impl
  Default, it'll just make an instance using `default` and then call over to the
  3-arg version.
* The `PodCastError` type now supports `Hash` and `Display`. Also if you enable
  the `extern_crate_std` feature then it will support `std::error::Error`.
* We now provide a `TransparentWrapper<T>` impl for `core::num::Wrapper<T>`.
* The error type of `try_from_bytes` and `try_from_bytes_mut` when the input
  isn't aligned has been corrected from being `AlignmentMismatch` (intended for
  allocation casting only) to `TargetAlignmentGreaterAndInputNotAligned`.

## 1.3.0

* Had a bug because the CI was messed up! It wasn't soundness related, because
  it prevented the crate from building entirely if the `extern_crate_alloc`
  feature was used. Still, this is yanked, sorry.

## 1.2.0

* [thomcc](https://github.com/thomcc) added many things:
  * A fully sound `offset_of!` macro
    [#10](https://github.com/Lokathor/bytemuck/pull/10)
  * A `Contiguous` trait for when you've got enums with declared values
    all in a row [#12](https://github.com/Lokathor/bytemuck/pull/12)
  * A `TransparentWrapper` marker trait for when you want to more clearly
    enable adding and removing a wrapper struct to its inner value
    [#15](https://github.com/Lokathor/bytemuck/pull/15)
  * Now MIRI is run on CI in every single push!
    [#16](https://github.com/Lokathor/bytemuck/pull/16)

## 1.1.0

* [SimonSapin](https://github.com/SimonSapin) added `from_bytes`,
  `from_bytes_mut`, `try_from_bytes`, and `try_from_bytes_mut` ([PR
  Link](https://github.com/Lokathor/bytemuck/pull/8))

## 1.0.1

* Changed to the [zlib](https://opensource.org/licenses/Zlib) license.
* Added much more proper documentation.
* Reduced the minimum Rust version to 1.34<|MERGE_RESOLUTION|>--- conflicted
+++ resolved
@@ -1,6 +1,5 @@
 # `bytemuck` changelog
 
-<<<<<<< HEAD
 ## 1.7
 
 * In response to [Unsafe Code Guidelines Issue
@@ -27,7 +26,7 @@
   * Please move away from using this feature as soon as you can. Consider it to
     *already* be deprecated.
   * [PR 65](https://github.com/Lokathor/bytemuck/pull/65)
-=======
+
 ## 1.6.3
 
 * Small goof with an errant `;`, so [PR 69](https://github.com/Lokathor/bytemuck/pull/69)
@@ -36,7 +35,6 @@
 ## 1.6.2
 
 cargo upload goof! ignore this one.
->>>>>>> 84397ec6
 
 ## 1.6.1
 
